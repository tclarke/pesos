import functools
import logging
import os
import threading
import time
import uuid

from .vendor import mesos
from .util import camel_call, timed, unique_suffix

from compactor.context import Context
from compactor.pid import PID
from compactor.process import Process, ProtobufProcess
<<<<<<< HEAD
from mesos.interface import ExecutorDriver
=======

>>>>>>> ef22de90

log = logging.getLogger(__name__)


class ExecutorProcess(ProtobufProcess):

  class Error(Exception):
    pass

  def __init__(self, slave_pid, driver, executor, slave_id, framework_id, executor_id,
               directory, checkpoint, recovery_timeout):

    self.slave = slave_pid
    self.driver = driver
    self.executor = executor

    self.slave_id = slave_id
    self.framework_id = framework_id
    self.executor_id = executor_id

    self.aborted = threading.Event()
    self.stopped = threading.Event()
    self.connected = threading.Event()

    self.directory = directory
    self.checkpoint = checkpoint
    self.recovery_timeout = recovery_timeout

    self.updates = {}  # unacknowledged updates
    self.tasks = {}  # unacknowledged tasks

    super(ExecutorProcess, self).__init__(unique_suffix('executor'))

  def ignore_if_aborted(method):
    @functools.wraps(method)
    def _wrapper(self, *args, **kwargs):
      if self.aborted.is_set():
        log.info('Ignoring message from slave %s because the driver is aborted.' % self.slave_id)
        return
      return method(self, *args, **kwargs)
    return _wrapper

  def initialize(self):
    super(ExecutorProcess, self).initialize()

    log.info('Registering executor with slave %s' % self.slave)
    message = mesos.internal.RegisterExecutorMessage()
    message.framework_id.value = self.framework_id
    message.executor_id.value = self.executor_id
    self.send(self.slave, message)

  @ProtobufProcess.install(mesos.internal.ExecutorRegisteredMessage)
  @ignore_if_aborted
  def registered(self, from_pid, message):
    log.info('Executor registered on slave %s' % self.slave_id)
    self.connected.set()
    self.connection = uuid.uuid4()

    with timed(log.debug, 'executor::registered'):
<<<<<<< HEAD
      camel_call(self.executor, 'registered',
=======
      self.executor.registered(
>>>>>>> ef22de90
          self.driver,
          message.executor_info,
          message.framework_info,
          message.slave_info
      )

  @ProtobufProcess.install(mesos.internal.ExecutorReregisteredMessage)
  @ignore_if_aborted
  def reregistered(self, from_pid, message):
    # TODO(wickman) Should we be validating that self.slave_id == message.slave_id?
    log.info('Executor re-registered on slave %s' % self.slave_id)
    self.connected.set()
    self.connection = uuid.uuid4()

    with timed(log.debug, 'executor::reregistered'):
      camel_call(self.executor, 'reregistered', self.driver, message.slave_info)

  @ProtobufProcess.install(mesos.internal.ReconnectExecutorMessage)
  @ignore_if_aborted
  def reconnect(self, from_pid, message):
    log.info('Received reconnect request from slave %s' % message.slave_id)
    self.slave = from_pid
    self.link(from_pid)

    reregister_message = mesos.internal.ReregisterExecutorMessage()
    reregister_message.executor_id = self.executor_id
    reregister_message.framework_id = self.framework_id
    reregister_message.updates = list(self.updates.values())
    reregister_message.tasks = list(self.tasks.values())
    self.send(self.slave, reregister_message)

  @ProtobufProcess.install(mesos.internal.RunTaskMessage)
  @ignore_if_aborted
  def run_task(self, from_pid, message):
    task = message.task

    if task.task_id.value in self.tasks:
      raise self.Error('Unexpected duplicate task %s' % task)

    self.tasks[task.task_id.value] = task

    with timed(log.debug, 'executor::launch_task'):
      camel_call(self.executor, 'launch_task', self.driver, task)

  @ProtobufProcess.install(mesos.internal.KillTaskMessage)
  @ignore_if_aborted
  def kill_task(self, from_pid, message):
    log.info('Executor asked to kill task %s' % message.task_id)

    with timed(log.debug, 'executor::kill_task'):
      camel_call(self.executor, 'kill_task', self.driver, message.task_id)

  @ProtobufProcess.install(mesos.internal.StatusUpdateAcknowledgementMessage)
  @ignore_if_aborted
  def status_update_acknowledgement(self, from_pid, message):
    ack_uuid = uuid.UUID(bytes=message.uuid)

    log.info(
      'Executor received status update acknowledgement %s for task %s of framework %s',
      ack_uuid,
      message.task_id.value,
      message.framework_id.value
    )

    if not self.updates.pop(ack_uuid, None):
      log.error('Unknown status update %s!' % ack_uuid)

    if not self.tasks.pop(message.task_id.value, None):
      log.error('Unknown task %s!' % message.task_id.value)

  @ProtobufProcess.install(mesos.internal.FrameworkToExecutorMessage)
  @ignore_if_aborted
  def framework_message(self, from_pid, message):
    log.info('Executor received framework message')

    with timed(log.debug, 'executor::framework_message'):
      camel_call(self.executor, 'framework_message', self.driver, message.data)

  @ProtobufProcess.install(mesos.internal.ShutdownExecutorMessage)
  @ignore_if_aborted
  def shutdown(self, from_pid, message):
    with timed(log.debug, 'executor::shutdown'):
      camel_call(self.executor, 'shutdown', self.driver)

    self.stop()

  @Process.install('stop')
  @ignore_if_aborted
  def stop(self):
    self.stopped.set()
    self.terminate()
    # Shutdown?

  @Process.install('abort')
  @ignore_if_aborted
  def abort(self):
    self.connected.clear()
    self.aborted.set()

  @ignore_if_aborted
  def exited(self, pid):
    if self.checkpoint and self.connected.is_set():
      self.connected.clear()
      log.info('Slave exited but framework has checkpointing enabled.')
      log.info('Waiting %s to reconnect with %s' % (self.recovery_timeout, self.slave_id))
      self.context.delay(self.recovery_timeout, self.pid, '_recovery_timeout', self.connection)
      return

    with timed(log.debug, 'executor::shutdown'):
      camel_call(self.executor, 'shutdown', self.driver)

    log.info('Slave exited. Aborting.')
    self.abort()

  def _recovery_timeout(self, connection):
    if self.connected.is_set():
      return

    if self.connection == connection:
      log.info('Recovery timeout exceeded, shutting down.')
      self.shutdown(self.pid, None)

  def send_status_update(self, status):
    if status.state is mesos.TASK_STAGING:
      log.error('Executor is not allowed to send TASK_STAGING, aborting!')
      self.driver.abort()
      with timed(log.debug, 'executor::error'):
        camel_call(self.executor, 'error', self.driver,
            'Attempted to send TASK_STAGING status update.')
      return

    update = mesos.internal.StatusUpdate(
      status=status,
      timestamp=time.time(),
      uuid=uuid.uuid4().get_bytes()
    )

    update.framework_id.value = self.framework_id
    update.executor_id.value = self.executor_id
    update.slave_id.value = self.slave_id
    update.status.timestamp = update.timestamp
    update.status.slave_id.value = self.slave_id

    message = mesos.internal.StatusUpdateMessage(
      update=update,
      pid=str(self.pid)
    )

    self.updates[update.uuid] = update
    self.send(self.slave, message)

  def send_framework_message(self, data):
    message = mesos.internal.ExecutorToFrameworkMessage()
    message.slave_id.value = self.slave_id
    message.framework_id.value = self.framework_id
    message.executor_id.value = self.executor_id
    message.data = data
    self.send(self.slave, message)

  del ignore_if_aborted


<<<<<<< HEAD
class PesosExecutorDriver(ExecutorDriver):
=======
class MesosExecutorDriver(ExecutorDriver):
>>>>>>> ef22de90
  @classmethod
  def get_env(cls, key):
    try:
      return os.environ[key]
    except KeyError:
      raise RuntimeError('%s must be specified in order for the driver to work!' % key)

  @classmethod
  def get_bool(cls, key):
    if key not in os.environ:
      return False
    return os.environ[key] == "1"

  def __init__(self, executor, context=None):
    self.context = context or Context.singleton()
    self.executor = executor
    self.executor_process = None
    self.executor_pid = None
    self.status = mesos.DRIVER_NOT_STARTED
    self.lock = threading.Condition()

  def locked(method):
    @functools.wraps(method)
    def _wrapper(self, *args, **kw):
      with self.lock:
        return method(self, *args, **kw)
    return _wrapper

  @locked
  def start(self):
    log.info('MesosExecutorDriver.start called')

    slave_pid = PID.from_string(self.get_env('MESOS_SLAVE_PID'))
    slave_id = self.get_env('MESOS_SLAVE_ID')
    framework_id = self.get_env('MESOS_FRAMEWORK_ID')
    executor_id = self.get_env('MESOS_EXECUTOR_ID')
    directory = self.get_env('MESOS_DIRECTORY')
    checkpoint = self.get_bool('MESOS_CHECKPOINT')
    recovery_timeout_secs = 15 * 60  # 15 minutes

    if checkpoint:
      # TODO(wickman) Implement Duration. Instead take seconds for now
      try:
        recovery_timeout_secs = int(self.get_env('MESOS_RECOVERY_TIMEOUT'))
      except ValueError:
        raise RuntimeError('MESOS_RECOVERY_TIMEOUT must be in seconds.')

    assert self.executor_process is None
    self.executor_process = ExecutorProcess(
        slave_pid,
        self,
        self.executor,
        slave_id,
        framework_id,
        executor_id,
        directory,
        checkpoint,
        recovery_timeout_secs,
    )

    self.context.spawn(self.executor_process)

    log.info("Started driver")

    self.status = mesos.DRIVER_RUNNING
    return self.status

  @locked
  def stop(self):
    if self.status not in (mesos.DRIVER_RUNNING, mesos.DRIVER_ABORTED):
      return self.status
    assert self.executor_process is not None
    self.context.dispatch(self.executor_process.pid, 'stop')
    aborted = self.status == mesos.DRIVER_ABORTED
    self.status = mesos.DRIVER_STOPPED
    self.lock.notify()
    return mesos.DRIVER_ABORTED if aborted else self.status

  @locked
  def abort(self):
    if self.status is not mesos.DRIVER_RUNNING:
      return self.status
    # TODO(wickman) Why do we set this first?
    self.executor_process.aborted.set()
    self.context.dispatch(self.executor_process.pid, 'abort')
    self.status = mesos.DRIVER_ABORTED
    self.lock.notify()
    return self.status

  @locked
  def join(self):
    if self.status is not mesos.DRIVER_RUNNING:
      return self.status

    while self.status is mesos.DRIVER_RUNNING:
      self.lock.wait()  # Wait until the driver notifies us to break

    log.info("Executor driver finished with status %d", self.status)
    assert self.status in (mesos.DRIVER_ABORTED, mesos.DRIVER_STOPPED)
    return self.status

  @locked
  def run(self):
    self.status = self.start()
    return self.status if self.status is not mesos.DRIVER_RUNNING else self.join()

  @locked
  def sendStatusUpdate(self, status):
    if self.status is not mesos.DRIVER_RUNNING:
      return self.status
    assert self.executor_process is not None
    self.context.dispatch(self.executor_process.pid, 'send_status_update', status)
    return self.status

  @locked
  def sendFrameworkMessage(self, data):
    if self.status is not mesos.DRIVER_RUNNING:
      return self.status
    assert self.executor_process is not None
    self.context.dispatch(self.executor_process.pid, 'send_framework_message', data)
    return self.status

  del locked

  send_status_update = sendStatusUpdate
  send_framework_message = sendFrameworkMessage<|MERGE_RESOLUTION|>--- conflicted
+++ resolved
@@ -11,11 +11,7 @@
 from compactor.context import Context
 from compactor.pid import PID
 from compactor.process import Process, ProtobufProcess
-<<<<<<< HEAD
 from mesos.interface import ExecutorDriver
-=======
-
->>>>>>> ef22de90
 
 log = logging.getLogger(__name__)
 
@@ -75,11 +71,7 @@
     self.connection = uuid.uuid4()
 
     with timed(log.debug, 'executor::registered'):
-<<<<<<< HEAD
       camel_call(self.executor, 'registered',
-=======
-      self.executor.registered(
->>>>>>> ef22de90
           self.driver,
           message.executor_info,
           message.framework_info,
@@ -242,11 +234,7 @@
   del ignore_if_aborted
 
 
-<<<<<<< HEAD
 class PesosExecutorDriver(ExecutorDriver):
-=======
-class MesosExecutorDriver(ExecutorDriver):
->>>>>>> ef22de90
   @classmethod
   def get_env(cls, key):
     try:
